--- conflicted
+++ resolved
@@ -1,27 +1,6 @@
 ### Improvements
 
-<<<<<<< HEAD
-- Fix #534: StackReferenceArgs can now be instantiated using StackReferenceArgs.builder() and StackReferenceArgs.Builder, 
-  also StackReferenceArgs.getName() was deprecated in favour of StackReferenceArgs.name()
-[#537](https://github.com/pulumi/pulumi-java/pull/537)
-- Fix #430: now you can pass both plain Object and Output-wrapped objects to Output.format, as in: Output.format("Resource %s has ID %s", myResource, myResource.getId())
-[#539](https://github.com/pulumi/pulumi-java/pull/539)
-- Fix #476: add examples from PulumiUp
-[#542](https://github.com/pulumi/pulumi-java/pull/542)
-- Fix #546: generated Java programs from PCL now also generate custom resource options
-[#558](https://github.com/pulumi/pulumi-java/pull/558)
 - Fix #547: Implement fully qualified imports for generated programs from PCL
 [#596](https://github.com/pulumi/pulumi-java/pull/596)
-- [codegen] make sure all overloads of function invokes have doc comments
-[#581](https://github.com/pulumi/pulumi-java/pull/581)
 
-- GitHub Actions: JDK 'adopt' -> 'temurin'
-
-### Bug Fixes
-
-- Programgen adapted to latest changes in SDK
-[#545](https://github.com/pulumi/pulumi-java/pull/545)
-- Fix #538: provide detailed compilation failure information from pulumi-language-java in pulumi CLI
-=======
-### Bug Fixes
->>>>>>> 8ee34338
+### Bug Fixes