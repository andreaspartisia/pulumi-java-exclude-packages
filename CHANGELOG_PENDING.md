### Improvements

- [sdk][codegen] [#704](https://github.com/pulumi/pulumi-java/pull/704)
  remove prefix `get` from getters in Resource class and inherited classes
  Old getters are preserved and marked deprecated and will be deleted in the future.
  New getters: urn, id, pulumiResourceType, pulumiResourceName, pulumiChildResources.

- [sdk] [#643](https://github.com/pulumi/pulumi-java/issues/643):
  Do not panic when the type of property in resource outputs doesn't match
  the one on the wire, while deserializing.
  The fix proceed with a null / default value and a warning in place of an error. 
  This makes some programs succeed.

<<<<<<< HEAD
- [codegen] [#759](https://github.com/pulumi/pulumi-java/pull/759)
  fixes code generation for exports with deeply nested generic types.
  Previously these types would generate compiling code but throw 
  exceptions at runtime when in use.

  Packages generated with this version of codegen will need to depend
  on this version of Java SDK or higher, so that user programs get the 
  upgraded Java SDK that can understand the new export annotation
  scheme and continue working without changes.
=======
- [cli] [#785](https://github.com/pulumi/pulumi-java/issues/785):
  The Pulumi CLI will no longer display, what look like a duplicate stack traces.
  The language host was modified to hide error messages from an optional process
  of plugin discovery through classpath introspection.
  Also `plugin about` will no longer display errors from plugin discovery.
  To display errors from plugin discovery, use config option `runtime.options.v`
  with a value of 1 or greater.
>>>>>>> 6ff65a1c

### Bug Fixes

- [codegen] [#771](https://github.com/pulumi/pulumi-java/issues/771):
  Fix import path for provider resources on `pulumi convert`.

- [sdk] Fixes a bug that prevented user from specifying both parent
  and child aliases when refactoring component resources.<|MERGE_RESOLUTION|>--- conflicted
+++ resolved
@@ -8,20 +8,19 @@
 - [sdk] [#643](https://github.com/pulumi/pulumi-java/issues/643):
   Do not panic when the type of property in resource outputs doesn't match
   the one on the wire, while deserializing.
-  The fix proceed with a null / default value and a warning in place of an error. 
+  The fix proceed with a null / default value and a warning in place of an error.
   This makes some programs succeed.
 
-<<<<<<< HEAD
 - [codegen] [#759](https://github.com/pulumi/pulumi-java/pull/759)
   fixes code generation for exports with deeply nested generic types.
-  Previously these types would generate compiling code but throw 
+  Previously these types would generate compiling code but throw
   exceptions at runtime when in use.
 
   Packages generated with this version of codegen will need to depend
-  on this version of Java SDK or higher, so that user programs get the 
+  on this version of Java SDK or higher, so that user programs get the
   upgraded Java SDK that can understand the new export annotation
   scheme and continue working without changes.
-=======
+
 - [cli] [#785](https://github.com/pulumi/pulumi-java/issues/785):
   The Pulumi CLI will no longer display, what look like a duplicate stack traces.
   The language host was modified to hide error messages from an optional process
@@ -29,7 +28,7 @@
   Also `plugin about` will no longer display errors from plugin discovery.
   To display errors from plugin discovery, use config option `runtime.options.v`
   with a value of 1 or greater.
->>>>>>> 6ff65a1c
+
 
 ### Bug Fixes
 
