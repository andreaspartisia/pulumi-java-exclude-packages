--- conflicted
+++ resolved
@@ -19,8 +19,5 @@
 - Programgen adapted to latest changes in SDK
 [#545](https://github.com/pulumi/pulumi-java/pull/545)
 - Fix #538: provide detailed compilation failure information from pulumi-language-java in pulumi CLI
-<<<<<<< HEAD
-- Fix #540: language host will soft-fail on plugin discovery (advisory feature)
-=======
 - Fix #552 - Output.all will preserve list length and retain null elements
->>>>>>> 54ca230b
+- Fix #540: language host will soft-fail on plugin discovery (advisory feature)